from setuptools import setup, find_packages
from numpy.distutils.core import setup, Extension

import os
import io
import subprocess
import platform 

<<<<<<< HEAD
PYPI_VERSION = "0.9.5"
=======
PYPI_VERSION = "0.9.5b1"
>>>>>>> 19db6804


ext = Extension(name    = 'quagmire._fortran',
                sources = ['src/quagmire.pyf','src/trimesh.f90'])


this_directory = os.path.abspath(os.path.dirname(__file__))
with io.open(os.path.join(this_directory, 'README.md'), encoding='utf-8') as f:
    long_description = f.read()


if __name__ == "__main__":
    setup(name = 'quagmire',
          author            = "Ben Mather",
          author_email      = "ben.mather@sydney.edu.au",
          url               = "https://github.com/underworldcode/quagmire",
          version           = PYPI_VERSION,
          description       = "Python surface process framework on highly scalable unstructured meshes",
          long_description  = long_description,
          long_description_content_type='text/markdown',
          ext_modules       = [ext],
          packages          = ['quagmire',
                               'quagmire.tools',
                               'quagmire.tools.cloud',
                               'quagmire.equation_systems',
                               'quagmire.function',
                               'quagmire.scaling',
                               'quagmire.mesh',
                               'quagmire.topomesh'],
          install_requires  = ['numpy>=1.16.0', 'scipy>=1.0.0', 'stripy>=1.2', 'petsc4py', 'mpi4py', 'h5py', 'pint'],
          classifiers       = ['Programming Language :: Python :: 2',
                               'Programming Language :: Python :: 2.7',
                               'Programming Language :: Python :: 3',
                               'Programming Language :: Python :: 3.5',
                               'Programming Language :: Python :: 3.6',
                               'Programming Language :: Python :: 3.7',]
          )<|MERGE_RESOLUTION|>--- conflicted
+++ resolved
@@ -6,12 +6,7 @@
 import subprocess
 import platform 
 
-<<<<<<< HEAD
 PYPI_VERSION = "0.9.5"
-=======
-PYPI_VERSION = "0.9.5b1"
->>>>>>> 19db6804
-
 
 ext = Extension(name    = 'quagmire._fortran',
                 sources = ['src/quagmire.pyf','src/trimesh.f90'])
