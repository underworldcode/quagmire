--- conflicted
+++ resolved
@@ -760,7 +760,7 @@
 
         return
 
-    def low_points_local_patch_fill(self, its=1, smoothing_steps=1, ref_height=0.0):
+    def low_points_local_patch_fill(self, its=1, smoothing_steps=1, ref_height=0.0, fraction=0.01):
 
         from petsc4py import PETSc
         t = perf_counter()
@@ -776,8 +776,8 @@
             ## Note, the smoother has a communication barrier so needs to be called even if it has no work to do on this process
 
             for i in low_points:
-                delta_height[i] =  ( 0.75 * (h[self.natural_neighbours[i,1:self.natural_neighbours_count[i]]]).min() +
-                                     0.25 * (h[self.natural_neighbours[i,1:self.natural_neighbours_count[i]]]).max() 
+                delta_height[i] =  ( (1.0-fraction) * (h[self.natural_neighbours[i,1:self.natural_neighbours_count[i]]]).min() +
+                                      fraction * (h[self.natural_neighbours[i,1:self.natural_neighbours_count[i]]]).max() 
                                               - h[i] )
 
             ## Note, the smoother has a communication barrier so needs to be called even
@@ -798,9 +798,8 @@
 
         return
 
-    def low_points_swamp_fill(self, its=1000, saddles=None, ref_height=0.0, ref_gradient=0.001):
-
-<<<<<<< HEAD
+    def low_points_swamp_fill(self, its=1000, saddles=None, ref_height=0.0, ref_gradient=0.001, fluctuation_strength=0.0):
+
         import petsc4py
         from petsc4py import PETSc
         from mpi4py import MPI
@@ -825,19 +824,6 @@
         if self.rank==0 and self.verbose:
             print("Build low point catchments - ", perf_counter() - t, " seconds")
 
-        # if saddles:  
-        #     # Find saddle points on the catchment edge - catchment detection is via down-neighbour 1,
-        #     # so neighbour 2 (or 3) is the earliest detection opportunity for a spill
-
-        #     cedges = np.where(ctmt[self.down_neighbour[2]] != ctmt )[0] ## local numbering
-        #     try:
-        #         cedges3 = np.where(ctmt[self.down_neighbour[3]] != ctmt )[0] ## local numbering
-        #         cedges = np.unique(np.hstack((cedges,cedges3)))
-        #     except:
-        #         pass
-
-        # else:    
-        #     
 
 # Possible problem - low point that should flow out the side of the domain boundary. 
 
@@ -920,10 +906,10 @@
             separation_x = (self.coords[catchment_nodes,0] - spill['x'])
             separation_y = (self.coords[catchment_nodes,1] - spill['y'])
             distance = np.hypot(separation_x, separation_y)
-            fluctuation = ref_gradient * distance.mean() * np.random.random(size=distance.shape)  # how does this work in the shadows ?
+            fluctuation = fluctuation_strength * ref_gradient * distance.mean() * np.random.random(size=distance.shape)  # how does this work in the shadows ?
 
             ## Todo: this gradient needs to be relative to typical ones nearby and resolvable in a geotiff !
-            height2[catchment_nodes] = spill['h'] + ref_gradient * distance  # A 'small' gradient (should be a user-parameter)
+            height2[catchment_nodes] = spill['h'] + ref_gradient * distance + fluctuation # A 'small' gradient (should be a user-parameter)
 
         height2 = self.sync(height2)
 
@@ -944,161 +930,6 @@
         self._update_height_for_surface_flows()
         return
 
-
-    def low_points_swamp_fill_outdated(self, its=1000, saddles=True, ref_height=0.0, ref_gradient=0.001):
-=======
-    def low_points_swamp_fill(self, its=1000, saddles=None, ref_height=0.0, ref_gradient=0.001):
->>>>>>> eca7c5c2
-
-        if self.downhill_neighbours < 2 and saddles:
-            raise ValueError("Set downhill_neighbours >= 2 to use swamp filling algorithm with saddle point detection.")
-
-        import petsc4py
-        from petsc4py import PETSc
-        from mpi4py import MPI
-
-        comm = MPI.COMM_WORLD
-        size = comm.Get_size()
-        rank = comm.Get_rank()
-
-        t0 = perf_counter()
-
-        # I'm not sure the two ref_height values really refer to the same quantity 
-        # and perhaps should be separated out 
-
-        my_low_points = self.identify_low_points(ref_height=ref_height)
-        my_glow_points = self.lgmap_row.apply(my_low_points.astype(PETSc.IntType))
-
-        t = perf_counter()
-        ctmt = self.uphill_propagation(my_low_points,  my_glow_points, its=its, fill=-999999).astype(np.int)
-
-        height = self.topography.data.copy()
-
-        if self.rank==0 and self.verbose:
-            print("Build low point catchments - ", perf_counter() - t, " seconds")
-
-        # if saddles:  
-        #     # Find saddle points on the catchment edge - catchment detection is via down-neighbour 1,
-        #     # so neighbour 2 (or 3) is the earliest detection opportunity for a spill
-
-        #     cedges = np.where(ctmt[self.down_neighbour[2]] != ctmt )[0] ## local numbering
-        #     try:
-        #         cedges3 = np.where(ctmt[self.down_neighbour[3]] != ctmt )[0] ## local numbering
-        #         cedges = np.unique(np.hstack((cedges,cedges3)))
-        #     except:
-        #         pass
-
-# Possible problem - low point that should flow out the side of the domain boundary. 
-
-        # Find all catchment-edge points (mix of catchments in the natural neighbours)
-        ctmt2 = (ctmt[self.natural_neighbours] - ctmt.reshape(-1,1)) * (self.natural_neighbours_mask)
-
-        # filter out points that whose other-catchment neighbours are not lower
-        dh = (height[self.natural_neighbours] - height.reshape(-1,1)) * (self.natural_neighbours_mask)
-
-        ctmt3 = ctmt2 * (dh < 0.0)
-        cedges = np.where(ctmt3.any(axis=1))[0]
-
-        outer_edges = np.where(~self.bmask)[0]
-        edges = np.unique(np.hstack((cedges,outer_edges)))
-
-        ## In parallel this is all the low points where this process may have a spill-point
-        my_catchments = np.unique(ctmt)
-
-        spills = np.empty((edges.shape[0]),
-                         dtype=np.dtype([('c', int), ('h', float), ('x', float), ('y', float), ('z', float)]))
-
-        is_strimesh = self.id.startswith('strimesh')
-
-        ii = 0
-        for l, this_low in enumerate(my_catchments):
-            this_low_spills = edges[np.where(ctmt[edges] == this_low)]  ## local numbering
-
-            for spill in this_low_spills:
-                spills['c'][ii] = this_low
-                spills['h'][ii] = height[spill]
-                spills['x'][ii] = self.data[spill,0]
-                spills['y'][ii] = self.data[spill,1]
-                if is_strimesh:
-                    spills['z'][ii] = self.data[spill,2]
-                ii += 1
-
-        t = perf_counter()
-
-        spills.sort(axis=0)  # Sorts by catchment then height ...
-        s, indices = np.unique(spills['c'], return_index=True)
-        spill_points = spills[indices]
-
-        if self.rank == 0 and self.verbose:
-            print(self.rank, " Sort spills - ", perf_counter() - t)
-
-        # Gather lists to process 0, stack and remove duplicates
-
-        t = perf_counter()
-        list_of_spills = comm.gather(spill_points,   root=0)
-
-        if self.rank == 0 and self.verbose:
-            print(self.rank, " Gather spill data - ", perf_counter() - t)
-
-        if self.rank == 0:
-            t = perf_counter()
-
-            all_spills = np.hstack(list_of_spills)
-            all_spills.sort(axis=0) # Sorts by catchment then height ...
-            s, indices = np.unique(all_spills['c'], return_index=True)
-            all_spill_points = all_spills[indices]
-
-            if self.verbose:
-                print(rank, " Sort all spills - ", perf_counter() - t)
-
-        else:
-            all_spill_points = None
-            pass
-
-        # Broadcast lists to everyone
-
-        global_spill_points = comm.bcast(all_spill_points, root=0)
-
-        height2 = np.zeros_like(height) 
-
-        for i, spill in enumerate(global_spill_points):
-            this_catchment = int(spill['c'])
-
-            ## -ve values indicate that the point is connected
-            ## to the outflow of the mesh and needs no modification
-            if this_catchment < 0:
-                continue
-
-            catchment_nodes = np.where(ctmt == this_catchment)
-            if is_strimesh:
-                spill_coord = np.array([spill['x'], spill['y'], spill['z']])
-            else:
-                spill_coord = np.array([spill['x'], spill['y']])
-            distance = np.linalg.norm(self.data[catchment_nodes] - spill_coord, axis=1)
-
-            ## Todo: this gradient needs to be relative to typical ones nearby and resolvable in a geotiff !
-            height2[catchment_nodes] = spill['h'] + ref_gradient * distance  # A 'small' gradient (should be a user-parameter)
-
-        height2 = self.sync(height2)
-
-        new_height = np.maximum(height, height2)
-        new_height = self.sync(new_height)
-
-
-        # We only need to update the height not all
-        # surface process information that is associated with it.
-        self.topography.unlock()
-        self.topography.data = new_height
-        self._update_height()
-        self.topography.lock()
-
-
-        if self.rank==0 and self.verbose:
-            print("Low point swamp fill ",  perf_counter()-t0, " seconds")
-
-        ## but now we need to rebuild the surface process information
-        self._update_height_for_surface_flows()
-        return
 
 
     def backfill_points(self, fill_points, heights, its):
