--- conflicted
+++ resolved
@@ -225,12 +225,8 @@
 
     boundary_samples_x = int(boundary_samples)
     boundary_samples_y = int(boundary_samples*ratio)
-<<<<<<< HEAD
-    
-=======
     bspace = 1.*spacing
 
->>>>>>> aab03a96
     xb = np.linspace(minX, maxX, boundary_samples_x)
     yb = np.linspace(minY, maxY, boundary_samples_y)
 
@@ -286,4 +282,4 @@
 
     x, y, bmask = poisson_disc_sampler(minX, maxX, minY, maxY, spacing,\
                                        r_grid=r_grid, cpts=cpts, spts=centroid)
-    return x, y, bmask+    return x, y, bmask
