--- conflicted
+++ resolved
@@ -127,6 +127,30 @@
         vec.sync()
         return vec
 
+        def interpolate(self, xi, yi, err=False, **kwargs):
+            ## pass through for the mesh's interpolate method
+            import numpy as np
+
+            mesh = self._mesh
+            PHI = self._ldata.array
+            xi_array = np.array(xi).reshape(-1,1)
+            yi_array = np.array(yi).reshape(-1,1)
+
+
+            i, e = mesh.interpolate(xi_array, yi_array, zdata=PHI, **kwargs)
+
+            if err:
+                return i, e
+            else:
+                return i
+
+
+        def evaluate(self, *args, **kwargs):
+            """A pass through for the interpolate method chosen for
+            consistency with underworld"""
+
+            return self.interpolate(*args, **kwargs)
+
 
     ## For printing and other introspection we actually want to look through to the
     ## numpy array not the petsc vector description
@@ -135,36 +159,7 @@
         return "{}".format(self._ldata.array.__str__())
 
     def __repr__(self):
-<<<<<<< HEAD
-        return "<MeshVariable(local_data:{})>".format(self._ldata.array.__str__())
-
-
-    def gradient(self, nit=10, tol=1e-8):
-        """
-        Compute derivatives of PHI in the x, y directions.
-        This routine uses SRFPACK to compute derivatives on a C-1 bivariate function.
-
-        Arguments
-        ---------
-         PHI : ndarray of floats, shape (n,)
-            compute the derivative of this array
-         nit : int optional (default: 10)
-            number of iterations to reach convergence
-         tol : float optional (default: 1e-8)
-            convergence is reached when this tolerance is met
-
-        Returns
-        -------
-         PHIx : ndarray of floats, shape(n,)
-            first partial derivative of PHI in x direction
-         PHIy : ndarray of floats, shape(n,)
-            first partial derivative of PHI in y direction
-        """
-
-        PHI = self._ldata.array
-        mesh = self._mesh
-
-        return mesh.tri.gradient(PHI, nit, tol)
+        return "MeshVariable({})".format(self._ldata.array.__str__())
 
 
     def interpolate(self, xi, yi, err=False, **kwargs):
@@ -190,8 +185,6 @@
         consistency with underworld"""
 
         return self.interpolate(*args, **kwargs)
-=======
-        return "MeshVariable({})".format(self._ldata.array.__str__())
 
 
 class VectorMeshVariable(MeshVariable):
@@ -208,5 +201,4 @@
         return
 
     def gradient(self):
-        raise TypeError("VectorMeshVariable does not support gradient operations")
->>>>>>> 323b9a60
+        raise TypeError("VectorMeshVariable does not currently support gradient operations")