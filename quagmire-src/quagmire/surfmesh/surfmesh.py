--- conflicted
+++ resolved
@@ -576,11 +576,7 @@
         diff_timestep   =  self.area.min() / kappa_eff.max()
 
 
-<<<<<<< HEAD
-        gradZx, gradZy = self.derivative_grad(self.heightVariable.data)
-=======
-        gradZx, gradZy = self.derivative_grad(self.height, nit=3, tol=1e-3)
->>>>>>> 323b9a60
+        gradZx, gradZy = self.derivative_grad(self.heightVariable.data, nit=3, tol=1e-3)
         gradZx = self.sync(gradZx)
         gradZy = self.sync(gradZy)
 
